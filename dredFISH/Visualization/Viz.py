"""
Module Viz deals with all TissueMultiGraph vizualization needs. 

Module has few accessory function and the View class hierarchy. V

"""

import matplotlib.cm as cm
from matplotlib.colors import ListedColormap
import matplotlib.pyplot as plt
from matplotlib.collections import LineCollection, PolyCollection, PatchCollection
from matplotlib.patches import Wedge, Circle
import colorcet as cc

from scipy.cluster.hierarchy import linkage, optimal_leaf_ordering
from scipy.spatial.distance import jensenshannon, pdist, squareform

from sklearn.manifold import MDS
from rasterio.features import rasterize

# for debuding mostly
import warnings
import time
from IPython import embed

from dredFISH.Visualization.cell_colors import *
from dredFISH.Visualization.vor import * 

from dredFISH.Analysis.TissueGraph import *

def scale_vec(x, low, high):
    """
    Scale vector between bounds

    Input
    -----
    x : 1D vector
    low : minimum value after rescaling
    high : maximum value after rescaling

    Output
    ------
    NumPy array : rescaled values 
    """
    return ((high - low) * (x - x.min()) / (x.max() - x.min())) + low 

def rgb2hex(rgb):
    """
    Convert RGB triples into hex code 

    Input
    -----
    rgb : either a single rgb (tuple or list) or a numpy array of shape Nx3

    Output
    ------
    hex : list of hex codes for the RGB colors
    """
    f_rgb2hex= lambda rgb: '#%02x%02x%02x%02x' % (int(rgb[0]*255),int(rgb[1]*255),int(rgb[2]*255),int(rgb[3]*255))
    hex = list()
    if type(rgb).__module__ == np.__name__:
        for i in rgb.shape[0]:
            hex.append(f_rgb2hex(rgb[i,:]))
    else: 
        hex = f_rgb2hex(rgb)
        
    return(hex)

def color_from_dist_springs(D, lum = None):
    G = buildgraph(D,metric = 'precomputed',n_neighbors=3)
    if lum is None:
        layout = G.layout_fruchterman_reingold_3d()
        xyz = np.array(layout.coords)
        xyz[:,0] = scale_vec(xyz[:,0], -128, 127)
        xyz[:,1] = scale_vec(xyz[:,1], -128, 127)
        xyz[:,2] = scale_vec(xyz[:,2], 0, 100)
        xyz = np.array(layout.coords)
    else:
        layout = G.layout_fruchterman_reingold()
        xy = np.array(layout.coords)
        xy[:,0] = scale_vec(xy[:,0], -128, 127)
        xy[:,1] = scale_vec(xy[:,1], -128, 127)
        xyz = np.hstack((xy,np.ones((xy.shape[0],1))*lum))
    
     # convert to L*a*b* and from that to RGB
    rgb = np.zeros(xyz.shape)
    for i in range(xyz.shape[0]):
        lab = LabColor(lab_l=xyz[i,2],lab_a=xyz[i,0],lab_b=xyz[i,1])
        rgb_color = convert_color(lab, sRGBColor)
        rgb[i,:] = np.array((rgb_color.clamped_rgb_r, rgb_color.clamped_rgb_g, rgb_color.clamped_rgb_b))

    return rgb

def color_from_dist(D,lum = None):
    """
    Calculates a list of colors such that their perceptual distance matches the distance matrix D
    Uses MDS scaling to move from D to L*a*b* space. 
    
    Input
    -----
    D : distance matrix (NxN)
    
    Output
    ------
    a Nx3 numpy array with RGB colors, order of D is preserved. 
    """
    
    if lum == None:
        embedding = MDS(n_components=3,dissimilarity = 'precomputed')
        mds_coord = embedding.fit_transform(D)
        mds_coord[:,2] = scale_vec(mds_coord[:,0], 0, 100) 
    else: 
        embedding = MDS(n_components=2,dissimilarity = 'precomputed')
        mds_coord = embedding.fit_transform(D)
        mds_coord = np.stack((np.ones(D.shape[0])*lum,mds_coord))

    # rescale
    mds_coord[:,0] = scale_vec(mds_coord[:,0], -128, 127)
    mds_coord[:,1] = scale_vec(mds_coord[:,1], -128, 127)
    
    # convert to L*a*b* and from that to RGB
    rgb = np.zeros(mds_coord.shape)
    for i in range(mds_coord.shape[0]):
        lab = LabColor(lab_l=mds_coord[i,2],lab_a=mds_coord[i,0],lab_b=mds_coord[i,1])
        rgb_color = convert_color(lab, sRGBColor)
        rgb[i,:] = np.array((rgb_color.clamped_rgb_r, rgb_color.clamped_rgb_g, rgb_color.clamped_rgb_b))

    return rgb


def scatter_of_pies(xy,sz,frac,clr):
    # first define the ratios
    # define some sizes of the scatter marker

    ax = plt.gca()
    cdf = np.cumsum(np.hstack((np.zeros((frac.shape[0],1)),frac)),axis=1)
    for i in range(frac.shape[0]):
        for j in range(frac.shape[1]):
            # calculate the points of the first pie marker
            # these are just the origin (0, 0) + some (cos, sin) points on a circle
            mx = np.cos(2 * np.pi * np.linspace(cdf[i,j], cdf[i,j+1]))
            my = np.sin(2 * np.pi * np.linspace(cdf[i,j], cdf[i,j+1]))
            mxy = np.row_stack([[0, 0], np.column_stack([mx, my])])
            s = np.abs(xy).max()
            ax.scatter(xy[i,0], xy[i,1], marker=mxy, s=s**2 * sizes[i], facecolor=clr[j])

    plt.show()


class View:
    def __init__(self,TMG,name=None):
        # each view needs a unique name
        self.name = name
        self.TMG = TMG
        self.figs = list()
        self.figsize = (11,11)
        
        # Fundamentally, a view keeps tab of all the type for different geoms
        # and a dictionary that maps these ids to color/shape etc. 
        
        # types, maps each points, line, or polygon to a specific type key. 
        # in these dataframes, the index must match the TMG Geom and different columns store different attributes
        self.line_style = pd.DataFrame()
        self.point_style = pd.DataFrame()
        self.polygon_style = pd.DataFrame()
        self.boundingbox_style = pd.DataFrame()
        
        # colormap is avaliable in case some derived Views needs to use it (for coloring PolyCollection for example)
        self.clrmp = None
        
    def is_empty(self):
        return(self.line_style.empty and self.point_style.empty and self.polygon_style.empty)
    
    def set_view(self): 
        """
        Key abstract method - has to be implemented in the subclass
        signature should always include the TMG (and other stuff if needed)
        """
        raise NotImplementedError()
        
    
    def plot_boundingbox(self): 
        xy=np.array(self.TMG.Geoms['BoundingBox'].exterior.xy).T
        plt.plot(xy[:,0],xy[:,1],color=self.boundingbox_style['color'])
    
    
    def plot_points(self): 
        plt.scatter(x=self.Layers[0].X,
                    y=self.Layers[0].Y,
                    s=self.point_style['size'],
                    c=self.point_style['color'])
        
    def plot_polys(self): 
        p = PolyCollection(self.TMG.Geoms['poly'],cmap=self.clrmp)
        p.set_array(self.polygon_style['scalar'])
        ax = plt.gca()
        ax.add_collection(p)
        
    def plot_lines(self): 
        # get lines sorted by key (which is by convention internally sorted)
        segs = [s[1] for s in sorted(self.TMG.Geoms['line'].items())]
        segs = np.array(segs)
        unq_widths = np.unique(self.line_style['width'])
        for i in range(len(unq_widths)):
            ix = np.flatnonzero(self.line_style['width']==unq_widths[i])
            line_segments = LineCollection(segs[ix],
                                           linewidths=unq_widths[i],
                                           colors=self.line_style['color'][ix])
            ax = plt.gca()
            ax.add_collection(line_segments)
    
    def plot(self,return_fig = False):
        """
        plot the View. 

        (optionally) return the generated fig. 
        
        This method will not be used directly by this View as 
        Out: 
        fig
        """
        
        if self.is_empty():
            raise TypeError('View was not initalized with set_view')
        
        # plotting of different geometries depending on styles that exist in the view
        # current supported geoms are: BoundingBox, lines, poly, points 
        # in each case, there are some assumption about the columns that exists in the view style. 
        # these assumptions are no enforced, so take care! 

        fig = plt.figure(figsize=self.figsize)
        self.figs.append(fig)
        ax = fig.add_subplot(111)
        
        if not self.boundingbox_style.empty:
            self.plot_boundingbox()
        
        if not self.point_style.empty: 
            self.plot_points()
            
        if not self.polygon_style.empty:
            self.plot_polys()
            
        if not self.line_style.empty:
            self.plot_lines()
        
        # set up limits and remove frame
        mx = np.max(np.array(self.TMG.Geoms['BoundingBox'].exterior.xy).T,axis=0)
        mn = np.min(np.array(self.TMG.Geoms['BoundingBox'].exterior.xy).T,axis=0)
        ax.set_xlim(mn[0],mx[0])
        ax.set_ylim(mn[1],mx[1])
        ax.axis('off')
        
# for any new view, we derive the class so we have lots of views, each with it's own class so we can keep key attributes and 
# rewrite the different routines for each type of views

      
class Colorpleth(View):
    """
    Show a user-provided vector color coded on whatever geo-units requested (cells, iso-zones, heterozones, neighborhoods) 
    It will guess which level is needed from the size of the use provided values_to_map vector. 
    """
    def __init__(self,TMG,name = "Colorpleth",values_to_map = None):
        super().__init__(TMG,name = name)
        self.values_to_map = values_to_map
        lvlarr = np.flatnonzero(np.equal(self.TMG.N,len(self.values_to_map)))
        if len(lvlarr)!=1:
            raise ValueError('number of items in values_to_map doesnt match any level size')
        self.lvl = lvlarr[0]
        
    def set_view(self):
        scalar_mapping = self.TMG.map_to_cell_level(self.lvl,VecToMap = self.values_to_map)
        scalar_mapping = scalar_mapping/np.max(scalar_mapping)
        self.polygon_style['scalar'] = scalar_mapping
        self.clrmp = 'hot'
        

class RandomColorpleth(Colorpleth):
    """
    Show geo-units (cells, iso-zones, heterozones, neighborhoods) each colored randomly. 
    """
    def __init__(self,TMG,name = "Random Colorpleth", id_vec = 0):
        if len(np.shape(id_vec))==0: # if the id_vec is pointing to a current level, gove each unit it's own color 
            name = name + " of level: " + str(id_vec)
            id_vec = np.arange(TMG.N[id_vec])
        super().__init__(TMG,name = name, values_to_map = id_vec)
        
    def set_view(self):
        super().set_view()
        # create the colormap
        self.clrmp = ListedColormap(np.random.rand(len(self.values_to_map),3))        
        
        
class CoherenceView(View):
    def __init__(self,TMG,name = "Coherence"):
        super().__init__(TMG,name = name)
        self.plot_points_flag = True
    
    def set_view(self):
        
        # set polygon colors (scalars style + colormsp)
        Env = self.TMG.Layers[1].extract_environments(ordr = 3)
        (EdgeWeight,NodeWeight) = self.TMG.Layers[1].calc_graph_env_coherence(Env,dist_jsd)
        scalar_mapping = self.TMG.map_to_cell_level(1,VecToMap = -np.log10(NodeWeight))
        scalar_mapping = scalar_mapping/np.max(scalar_mapping)
        
        self.polygon_style['scalar'] = scalar_mapping
        
         # create the colormap
        self.clrmp = 'plasma'
        
        # set points
        Peaks = self.TMG.Layers[1].watershed(Env,only_find_peaks = True)
        Peaks = self.TMG.map_to_cell_level(1,Peaks)
        self.point_style['show'] = Peaks>-1 
        
    def plot_points(self):
        if self.plot_points_flag:
            x = np.array(self.TMG.Layers[0].X)
            x = x[self.point_style['show']]
            y = np.array(self.TMG.Layers[0].Y)
            y = y[self.point_style['show']]
            plt.scatter(x=x,y=y,s=5,c='w')
<<<<<<< HEAD
        
# class RandomPolygonColorByTypeWithLines(RandomColorpleth):
#     def __init__(self, TMG, name="polygons and edges / random colors", lvl=0):
#         super().__init__(TMG, name=name, lvl=lvl)

#     def set_view_weight(self):
#         # start with polygons in random colors
#         super().set_view()
#         edge_lvls = self.TMG.find_max_edge_level()
#         edge_width = [e[1] for e in sorted(edge_lvls.items())]

#         # threshold to exclude edges below value

#         base_width = 0.1
#         scaler = 0.25 

#         self.line_style['width'] = list(np.array(edge_width) * scaler + base_width)
#         self.line_style['color'] = np.repeat('#48434299', len(edge_width))

#     def set_view_line(self):
#         """
#         weights are flipped
#         """
#         # start with polygons in random colors
#         super().set_view()
#         edge_lvls = self.TMG.find_max_edge_level()
#         edge_width = [e[1] for e in sorted(edge_lvls.items())]
#         edge_width = list(max(edge_width)-np.array(edge_width))
=======
                
        
class RandomPolygonColorByType(View):
    def __init__(self,TMG,name = "polygons / random colors",lvl = 0):
        super().__init__(TMG,name = f"{name} / level-{lvl}")
        self.lvl = lvl

    def set_view(self):
        cell_types = self.TMG.map_to_cell_level(self.lvl)
        # create scalar mapping by just using cell_type id
        scalar_mapping = cell_types/np.max(cell_types)
        self.polygon_style['scalar'] = scalar_mapping

        # create the colormap
        self.clrmp = ListedColormap(np.random.rand(len(np.unique(cell_types)),3))                
        
class RandomPolygonColorByTypeWithLines(RandomPolygonColor):
    def __init__(self, TMG, name="polygons and edges / random colors", lvl=0):
        super().__init__(TMG, name=name, lvl=lvl)

    def set_view(self):
        """
        weights are flipped
        """
        # start with polygons in random colors
        super().set_view()
        edge_lvls = self.TMG.find_max_edge_level()
        edge_width = [e[1] for e in sorted(edge_lvls.items())]
        edge_width = list(max(edge_width)-np.array(edge_width))
>>>>>>> 7fca88a3

#         # threshold to exclude edges below value
#         thr = self.lvl
#         base_width = 0.1

#         self.line_style['width'] = list((np.array(edge_width) >= thr).astype(float)*(1-base_width) + base_width)
#         self.line_style['color'] = np.repeat('#48434299', len(edge_width))


class OnlyLines(View):
    def __init__(self,TMG,lvl,name = "only lines"):
        super().__init__(TMG,name = name)
        self.edge_levels = None
        self.edge_list = None
        self.segs = list()
        self.lvl = lvl
        self.lvl_widths = np.array([0.25,0.5,1,2])
        self.clr = '#EBFD5599'
    
    def set_view(self):
        mx_edge_lvl_dict = self.TMG.find_max_edge_level()
        geom_line_dict = self.TMG.Geoms['line']
        self.edge_levels = np.zeros(len(TMG.Geoms['line']),dtype='int')
        self.edge_list = np.zeros((len(self.TMG.Layers[0].SG.es),2))
        for i in range(len(self.TMG.Layers[0].SG.es)): 
            self.edge_list[i,:] = np.array(self.TMG.Layers[0].SG.es[i].tuple)
            self.edge_levels[i] = int(mx_edge_lvl_dict[tuple(self.edge_list[i,:])])
            self.segs.append(geom_line_dict[tuple(self.edge_list[i,:])])
        
        self.segs = np.array(self.segs,dtype='object')
        self.line_style['width'] = self.lvl_widths[self.edge_levels]
        self.line_style['color'] = np.repeat(self.clr ,len(self.edge_levels))
        
    def plot_lines(self): 
        # get lines sorted by key (which is by convention internally sorted)
        wdth = self.lvl_widths[self.lvl]
        ix = np.flatnonzero(self.line_style['width']<=self.lvl_widths[self.lvl])
            
        line_segments = LineCollection(self.segs[ix],linewidths=wdth,
                                           colors=self.line_style['color'])
        ax = plt.gca()
        ax.add_collection(line_segments)

        

        
class CellMap(View):
    def __init__(self,TMG,name = "cell map"):
        super().__init__(TMG,name = name)
        self.lvl = 0
        self.clr = None
        self.cmap_list = ['Purples','Oranges','Blues','Greens','Reds','cividis']
        
    def set_view(self):
        # reduce number of colormaps if we have very few types
        if self.TMG.Ntypes[self.lvl] < len(self.cmap_list):
            self.cmap_list=self.cmap_list[:self.TMG.Ntypes[self.lvl]]
            
        cell_mapped_types = self.TMG.map_to_cell_level(self.lvl)
        T2 = self.TMG.Layers[self.lvl+1].Type2
        Dsqr = self.TMG.Layers[self.lvl+1].Dtype
        clr = np.zeros((len(T2),4))
        for i in range(len(self.cmap_list)):
            cmap = cm.get_cmap(self.cmap_list[i])
            ix = np.flatnonzero(T2==i)
            if len(ix)<3: 
                value = np.linspace(0.2,1,len(ix))
            else:
                d = Dsqr[np.ix_(ix,ix)]
                dvec = squareform(d)
                z = linkage(dvec,method='average')
                ordr = optimal_leaf_ordering(z,dvec)

                n=len(ix)
                shift = np.ceil(0.2*n)
                value = (np.arange(len(ix))+shift+1)/(len(ix)+shift)
            clr[ix,:] = cmap(value)
            
        self.polygon_style['scalar'] = cell_mapped_types
        self.clr = clr
        self.type2 = T2
        
        unq,cnt = np.unique(cell_mapped_types,return_counts = True)
        self.sz = cnt.astype('float')
        self.sz = self.sz/self.sz.mean()*500
        layout = self.TMG.Layers[self.lvl+1].FG.layout_fruchterman_reingold()
        xy = np.array(layout.coords)
        xy[:,0] = xy[:,0]-xy[:,0].min()
        xy[:,1] = xy[:,1]-xy[:,1].min()
        xy[:,0] = xy[:,0]/xy[:,0].max()
        xy[:,1] = xy[:,1]/xy[:,1].max()
        
        self.xy = xy
        self.clrmp = ListedColormap(clr)
        
    def plot(self):
        super().plot()
        fig = plt.figure(figsize = self.figsize)
        self.figs.append(fig)
        plt.scatter(x = self.xy[:,0],y = self.xy[:,1],c=self.clr,s = self.sz)
        plt.xticks([], [])
        plt.yticks([], [])
        
class NeighborhoodMap(CellMap): 
    def __init__(self,TMG,name = "neighborhood map"):
        super().__init__(TMG,name = name)
        self.lvl = 2
        
    def plot(self,V1):
        super().plot()
        # add another panel with piechart markers
        # start new figure (to calc size factor)
        fig = plt.figure(figsize = self.figsize)
        self.figs.append(fig)
        ax = plt.gca()
            
        # get fractions and sort by type2
        feature_type_mat = self.TMG.Layers[self.lvl+1].feature_type_mat
        ordr = np.argsort(V1.type2)
        feature_type_mat = feature_type_mat[:,ordr]
            
        # scale between radi in points to xy that was normed to 0-1
        scale_factor = fig.dpi * self.figsize[0]
            
        xy = self.xy*scale_factor
        radi = np.sqrt(self.sz/np.pi)
        cdf_in_angles = np.cumsum(np.hstack((np.zeros((feature_type_mat.shape[0],1)),feature_type_mat)),axis=1)*360

        wedges = list()
        wedge_width = 0.66
        for i in range(feature_type_mat.shape[0]):
            for j in range(feature_type_mat.shape[1]):
                w = Wedge((xy[i,0],xy[i,1]), radi[i], cdf_in_angles[i,j], 
                           cdf_in_angles[i,j+1],width = wedge_width*radi[i], facecolor = V1.clr[ordr[j],:])
                c = Circle((xy[i,0],xy[i,1]),wedge_width*radi[i],facecolor = self.clr[i,:],fill = True) 
                wedges.append(w)
                wedges.append(c)


        p = PatchCollection(wedges,match_original=True)
        ax.add_collection(p)

        margins = 0.05
        ax.set_xlim(-margins*scale_factor,(1+margins)*scale_factor)
        ax.set_ylim(-margins*scale_factor,(1+margins)*scale_factor)
        ax.set_xticks([])
        ax.set_yticks([])
        
class PolygonColorByType(View):
    """
    Create type map where colors are optimized to match types. 
    it will also show the legend as bubble plot 
    to break down the bubble plot by composition, pass in the PolygonColorByType instance for level 1 (iso-zones)
    """
    def __init__(self,TMG,name = "polygons colors by type",lvl = 0,metric = 'cosine'):
        super().__init__(TMG,name = f"{name} / level-{lvl}")
        self.lvl = lvl
        self.clr = None
        self.metric = metric
        #self.cmap_list = ['YlOrBr','RdPu','YlGn','PuBu','cividis']
        self.cmap_list = ['Purples','Oranges','Blues','Greens','Reds','cividis']
        # self.cmap_list = ['summer','spring','cool','Wistia']
        
    def calc_type_similarity(self): 
        # build distance matrix
        D = pdist(self.TMG.Layers[self.lvl].feature_type_mat,self.metric)
        Dsquare = squareform(D)
        return(Dsquare)
       
    
    def set_view(self):
        cell_types = self.TMG.map_to_cell_level(self.lvl)
        Dsqr = self.calc_type_similarity()
                
        # Breat type graph into 5 color groups
        res = 0.01
        nt2=0; 
        it_cnt = 0
        G = buildgraph(Dsqr,metric = 'precomputed',n_neighbors = 10)
        if Dsqr.shape[0]>len(self.cmap_list):
            while nt2<len(self.cmap_list) and it_cnt < 1000: 
                res = res+0.1
                T2 = np.array(G.community_leiden(objective_function='modularity',resolution_parameter = res).membership).astype(np.int64)
                nt2 = len(np.unique(T2))
                it_cnt+=1
                
            if it_cnt>=1000:
                raise RuntimeError('Infinite loop adjusting Leiden resolution')
                
            # subset each group into most distinct colors
            clr = np.zeros((len(T2),4))
            for i in range(len(self.cmap_list)):
                ix = np.flatnonzero(T2==i)
                d = Dsqr[np.ix_(ix,ix)]
                dvec = squareform(d)
                z = linkage(dvec,method='average')
                ordr = optimal_leaf_ordering(z,dvec)
                cmap = cm.get_cmap(self.cmap_list[i])
                n=len(ix)
                shift = np.ceil(0.2*n)
                value = (np.arange(len(ix))+shift+1)/(len(ix)+shift)
                clr[ix,:] = cmap(value)
                
        else:
            nt2 = 1
            T2 = np.ones(Dsqr.shape[0])
            self.cmap_list = ['hsv']
            cmap = cm.get_cmap(self.cmap_list[0])
            clr = cmap(len(T2))

            
        # create scalar mapping by just using cell_type id
        self.polygon_style['scalar'] = cell_types
        self.clr = clr
        self.type2 = T2
        
        unq,cnt = np.unique(cell_types,return_counts = True)
        self.sz = cnt.astype('float')
        self.sz = self.sz/self.sz.mean()*500
        layout = G.layout_fruchterman_reingold()
        xy = np.array(layout.coords)
        xy[:,0] = xy[:,0]-xy[:,0].min()
        xy[:,1] = xy[:,1]-xy[:,1].min()
        xy[:,0] = xy[:,0]/xy[:,0].max()
        xy[:,1] = xy[:,1]/xy[:,1].max()
        
        self.xy = xy
        self.clrmp = ListedColormap(clr)
        
    def plot(self,V1 = None):
        super().plot()
        fig = plt.figure(figsize = self.figsize)
        self.figs.append(fig)
        plt.scatter(x = self.xy[:,0],y = self.xy[:,1],c=self.clr,s = self.sz)
        plt.xticks([], [])
        plt.yticks([], [])
        
        if self.lvl==3 and V1 is not None:
            # start new figure (to calc size factor)
            fig = plt.figure(figsize = self.figsize)
            self.figs.append(fig)
            ax = plt.gca()
            
            # get fractions and sort by type2
            feature_type_mat = self.TMG.Layers[self.lvl].feature_type_mat
            ordr = np.argsort(V1.type2)
            feature_type_mat = feature_type_mat[:,ordr]
            
            # scale between radi in points to xy that was normed to 0-1
            scale_factor = fig.dpi * self.figsize[0]
            
            xy = self.xy*scale_factor
            radi = np.sqrt(self.sz/np.pi)
            cdf_in_angles = np.cumsum(np.hstack((np.zeros((feature_type_mat.shape[0],1)),feature_type_mat)),axis=1)*360

            wedges = list()
            wedge_width = 0.66
            for i in range(feature_type_mat.shape[0]):
                for j in range(feature_type_mat.shape[1]):
                    w = Wedge((xy[i,0],xy[i,1]), radi[i], cdf_in_angles[i,j], 
                               cdf_in_angles[i,j+1],width = wedge_width*radi[i], facecolor = V1.clr[ordr[j],:])
                    c = Circle((xy[i,0],xy[i,1]),wedge_width*radi[i],facecolor = self.clr[i,:],fill = True) 
                    wedges.append(w)
                    wedges.append(c)


            p = PatchCollection(wedges,match_original=True)
            ax.add_collection(p)

            margins = 0.05
            ax.set_xlim(-margins*scale_factor,(1+margins)*scale_factor)
            ax.set_ylim(-margins*scale_factor,(1+margins)*scale_factor)
            ax.set_xticks([])
            ax.set_yticks([])
            
<<<<<<< HEAD
            # fig = plt.figure(figsize = self.figsize)
            # regiontypes = self.TMG.Layers[self.lvl].Type
            # _,cnt = np.unique(regiontypes,return_counts = True)
            # cnt = cnt/max(cnt)*200
            # self.figs.append(fig)
            # plt.scatter(x = self.xy[:,0],y = self.xy[:,1],c=self.clr,s = cnt)
            # plt.xticks([], [])
            # plt.yticks([], [])
            
=======
            fig = plt.figure(figsize = self.figsize)
            regiontypes = self.TMG.Layers[self.lvl].Type
            _,cnt = np.unique(regiontypes,return_counts = True)
            cnt = cnt/max(cnt)*200
            self.figs.append(fig)
            plt.scatter(x = self.xy[:,0],y = self.xy[:,1],c=self.clr,s = cnt)
            plt.xticks([], [])
            plt.yticks([], [])
            
class RasterMap(View):

    def __init__(self, TMG, name="Raster", lvl=0, color_map=cc.cm.rainbow):
        super().__init__(TMG, name)

        # label 
        self.labels = self.TMG.map_to_cell_level(lvl) 

        # coordinates of Polygons 
        min_xy = self.TMG.Geoms["point"].min(0)
        self.coords = [x - min_xy if len(x) > 0 else np.nan for x in self.TMG.Geoms["poly"]]

        # init mask 
        self.box_bounds = (self.TMG.Geoms["point"].max(0) - min_xy + 100).astype(int)[::-1]
        self.mask = np.zeros(self.box_bounds)

        # colormap
        self.cm = color_map

    def set_view(self):
        """
        Build Raster matrix from polygons using 256 - label value (assumes # labels < 256)
        """
        polys = [(Polygon(x), 256 - self.labels[idx]) for idx, x in enumerate(self.coords) if type(x)!= float]
        self.mask = rasterize(polys, out_shape=self.box_bounds)
        

    def plot(self):
        """
        Plot Raster
        """
        plt.figure(figsize=self.figsize)
        plt.imshow(self.mask, cmap=self.cm)
        plt.xticks([], [])
        plt.yticks([], [])
>>>>>>> 7fca88a3
<|MERGE_RESOLUTION|>--- conflicted
+++ resolved
@@ -128,27 +128,8 @@
     return rgb
 
 
-def scatter_of_pies(xy,sz,frac,clr):
-    # first define the ratios
-    # define some sizes of the scatter marker
-
-    ax = plt.gca()
-    cdf = np.cumsum(np.hstack((np.zeros((frac.shape[0],1)),frac)),axis=1)
-    for i in range(frac.shape[0]):
-        for j in range(frac.shape[1]):
-            # calculate the points of the first pie marker
-            # these are just the origin (0, 0) + some (cos, sin) points on a circle
-            mx = np.cos(2 * np.pi * np.linspace(cdf[i,j], cdf[i,j+1]))
-            my = np.sin(2 * np.pi * np.linspace(cdf[i,j], cdf[i,j+1]))
-            mxy = np.row_stack([[0, 0], np.column_stack([mx, my])])
-            s = np.abs(xy).max()
-            ax.scatter(xy[i,0], xy[i,1], marker=mxy, s=s**2 * sizes[i], facecolor=clr[j])
-
-    plt.show()
-
-
 class View:
-    def __init__(self,TMG,name=None):
+    def __init__(self,TMG,name=None,**kwargs):
         # each view needs a unique name
         self.name = name
         self.TMG = TMG
@@ -176,7 +157,8 @@
         Key abstract method - has to be implemented in the subclass
         signature should always include the TMG (and other stuff if needed)
         """
-        raise NotImplementedError()
+        return
+        # raise NotImplementedError()
         
     
     def plot_boundingbox(self): 
@@ -208,8 +190,13 @@
                                            colors=self.line_style['color'][ix])
             ax = plt.gca()
             ax.add_collection(line_segments)
-    
-    def plot(self,return_fig = False):
+            
+    def add_zoomed_panel(self,coords,fig_to_zoom = 0):
+        fig = plt.figure(figsize=self.figsize)
+        self.figs.append(fig)
+        
+    
+    def plot(self,return_fig = False,**kwargs):
         """
         plot the View. 
 
@@ -270,7 +257,8 @@
         
     def set_view(self):
         scalar_mapping = self.TMG.map_to_cell_level(self.lvl,VecToMap = self.values_to_map)
-        scalar_mapping = scalar_mapping/np.max(scalar_mapping)
+        scalar_mapping = scalar_mapping-scalar_mapping.min()
+        scalar_mapping = scalar_mapping/scalar_mapping.max()
         self.polygon_style['scalar'] = scalar_mapping
         self.clrmp = 'hot'
         
@@ -321,37 +309,9 @@
             y = np.array(self.TMG.Layers[0].Y)
             y = y[self.point_style['show']]
             plt.scatter(x=x,y=y,s=5,c='w')
-<<<<<<< HEAD
-        
-# class RandomPolygonColorByTypeWithLines(RandomColorpleth):
-#     def __init__(self, TMG, name="polygons and edges / random colors", lvl=0):
-#         super().__init__(TMG, name=name, lvl=lvl)
-
-#     def set_view_weight(self):
-#         # start with polygons in random colors
-#         super().set_view()
-#         edge_lvls = self.TMG.find_max_edge_level()
-#         edge_width = [e[1] for e in sorted(edge_lvls.items())]
-
-#         # threshold to exclude edges below value
-
-#         base_width = 0.1
-#         scaler = 0.25 
-
-#         self.line_style['width'] = list(np.array(edge_width) * scaler + base_width)
-#         self.line_style['color'] = np.repeat('#48434299', len(edge_width))
-
-#     def set_view_line(self):
-#         """
-#         weights are flipped
-#         """
-#         # start with polygons in random colors
-#         super().set_view()
-#         edge_lvls = self.TMG.find_max_edge_level()
-#         edge_width = [e[1] for e in sorted(edge_lvls.items())]
-#         edge_width = list(max(edge_width)-np.array(edge_width))
-=======
-                
+        
+
+        
         
 class RandomPolygonColorByType(View):
     def __init__(self,TMG,name = "polygons / random colors",lvl = 0):
@@ -367,11 +327,25 @@
         # create the colormap
         self.clrmp = ListedColormap(np.random.rand(len(np.unique(cell_types)),3))                
         
-class RandomPolygonColorByTypeWithLines(RandomPolygonColor):
+class RandomPolygonColorByTypeWithLines(RandomColorpleth):
     def __init__(self, TMG, name="polygons and edges / random colors", lvl=0):
         super().__init__(TMG, name=name, lvl=lvl)
 
-    def set_view(self):
+    def set_view_weight(self):
+        # start with polygons in random colors
+        super().set_view()
+        edge_lvls = self.TMG.find_max_edge_level()
+        edge_width = [e[1] for e in sorted(edge_lvls.items())]
+
+        # threshold to exclude edges below value
+
+        base_width = 0.1
+        scaler = 0.25 
+
+        self.line_style['width'] = list(np.array(edge_width) * scaler + base_width)
+        self.line_style['color'] = np.repeat('#48434299', len(edge_width))
+
+    def set_view_line(self):
         """
         weights are flipped
         """
@@ -380,30 +354,30 @@
         edge_lvls = self.TMG.find_max_edge_level()
         edge_width = [e[1] for e in sorted(edge_lvls.items())]
         edge_width = list(max(edge_width)-np.array(edge_width))
->>>>>>> 7fca88a3
-
-#         # threshold to exclude edges below value
-#         thr = self.lvl
-#         base_width = 0.1
-
-#         self.line_style['width'] = list((np.array(edge_width) >= thr).astype(float)*(1-base_width) + base_width)
-#         self.line_style['color'] = np.repeat('#48434299', len(edge_width))
+
+        # threshold to exclude edges below value
+        thr = self.lvl
+        base_width = 0.1
+
+        self.line_style['width'] = list((np.array(edge_width) >= thr).astype(float)*(1-base_width) + base_width)
+        self.line_style['color'] = np.repeat('#48434299', len(edge_width))
 
 
 class OnlyLines(View):
-    def __init__(self,TMG,lvl,name = "only lines"):
+    def __init__(self,TMG,lvl = 1,name = "only lines"):
         super().__init__(TMG,name = name)
         self.edge_levels = None
         self.edge_list = None
         self.segs = list()
         self.lvl = lvl
-        self.lvl_widths = np.array([0.25,0.5,1,2])
-        self.clr = '#EBFD5599'
-    
-    def set_view(self):
+        self.lvl_widths = np.array([2,1,0.5,0.25])
+        self.line_clr = '#7d7d7d88'
+    
+    def set_view(self):
+        super().set_view()
         mx_edge_lvl_dict = self.TMG.find_max_edge_level()
         geom_line_dict = self.TMG.Geoms['line']
-        self.edge_levels = np.zeros(len(TMG.Geoms['line']),dtype='int')
+        self.edge_levels = np.zeros(len(self.TMG.Geoms['line']),dtype='int')
         self.edge_list = np.zeros((len(self.TMG.Layers[0].SG.es),2))
         for i in range(len(self.TMG.Layers[0].SG.es)): 
             self.edge_list[i,:] = np.array(self.TMG.Layers[0].SG.es[i].tuple)
@@ -412,12 +386,15 @@
         
         self.segs = np.array(self.segs,dtype='object')
         self.line_style['width'] = self.lvl_widths[self.edge_levels]
-        self.line_style['color'] = np.repeat(self.clr ,len(self.edge_levels))
-        
+        self.line_style['color'] = np.repeat(self.line_clr,len(self.edge_levels))
+    
+    def plot(self):
+        super().plot()
+    
     def plot_lines(self): 
         # get lines sorted by key (which is by convention internally sorted)
-        wdth = self.lvl_widths[self.lvl]
-        ix = np.flatnonzero(self.line_style['width']<=self.lvl_widths[self.lvl])
+        wdth = self.lvl_widths[3-self.lvl]
+        ix = np.flatnonzero(self.line_style['width']==self.lvl_widths[3-self.lvl])
             
         line_segments = LineCollection(self.segs[ix],linewidths=wdth,
                                            colors=self.line_style['color'])
@@ -428,20 +405,21 @@
 
         
 class CellMap(View):
-    def __init__(self,TMG,name = "cell map"):
+    def __init__(self,TMG,lvl = 1,name = "cell map"):
         super().__init__(TMG,name = name)
-        self.lvl = 0
+        self.lvl = lvl
         self.clr = None
         self.cmap_list = ['Purples','Oranges','Blues','Greens','Reds','cividis']
         
     def set_view(self):
+        super().set_view()
         # reduce number of colormaps if we have very few types
         if self.TMG.Ntypes[self.lvl] < len(self.cmap_list):
             self.cmap_list=self.cmap_list[:self.TMG.Ntypes[self.lvl]]
             
         cell_mapped_types = self.TMG.map_to_cell_level(self.lvl)
-        T2 = self.TMG.Layers[self.lvl+1].Type2
-        Dsqr = self.TMG.Layers[self.lvl+1].Dtype
+        T2 = self.TMG.Layers[self.lvl].Type2
+        Dsqr = self.TMG.Layers[self.lvl].Dtype
         clr = np.zeros((len(T2),4))
         for i in range(len(self.cmap_list)):
             cmap = cm.get_cmap(self.cmap_list[i])
@@ -466,7 +444,7 @@
         unq,cnt = np.unique(cell_mapped_types,return_counts = True)
         self.sz = cnt.astype('float')
         self.sz = self.sz/self.sz.mean()*500
-        layout = self.TMG.Layers[self.lvl+1].FG.layout_fruchterman_reingold()
+        layout = self.TMG.Layers[self.lvl].FG.layout_fruchterman_reingold()
         xy = np.array(layout.coords)
         xy[:,0] = xy[:,0]-xy[:,0].min()
         xy[:,1] = xy[:,1]-xy[:,1].min()
@@ -476,21 +454,26 @@
         self.xy = xy
         self.clrmp = ListedColormap(clr)
         
-    def plot(self):
-        super().plot()
+    def plot(self,**kwargs):
+        super().plot(**kwargs)
         fig = plt.figure(figsize = self.figsize)
         self.figs.append(fig)
         plt.scatter(x = self.xy[:,0],y = self.xy[:,1],c=self.clr,s = self.sz)
         plt.xticks([], [])
         plt.yticks([], [])
-        
+
 class NeighborhoodMap(CellMap): 
     def __init__(self,TMG,name = "neighborhood map"):
         super().__init__(TMG,name = name)
-        self.lvl = 2
-        
-    def plot(self,V1):
-        super().plot()
+        self.lvl = 3
+    
+    def set_view(self):
+        super().set_view()
+        
+    def plot(self,V1 = None,**kwargs):
+        super().plot(**kwargs)
+        if V1 is None:
+            return
         # add another panel with piechart markers
         # start new figure (to calc size factor)
         fig = plt.figure(figsize = self.figsize)
@@ -498,9 +481,11 @@
         ax = plt.gca()
             
         # get fractions and sort by type2
-        feature_type_mat = self.TMG.Layers[self.lvl+1].feature_type_mat
+        feature_type_mat = self.TMG.Layers[self.lvl].feature_type_mat
         ordr = np.argsort(V1.type2)
         feature_type_mat = feature_type_mat[:,ordr]
+        sum_of_rows = feature_type_mat.sum(axis=1)
+        feature_type_mat = feature_type_mat / sum_of_rows[:, None]
             
         # scale between radi in points to xy that was normed to 0-1
         scale_factor = fig.dpi * self.figsize[0]
@@ -528,6 +513,19 @@
         ax.set_ylim(-margins*scale_factor,(1+margins)*scale_factor)
         ax.set_xticks([])
         ax.set_yticks([])
+
+class NeighborhoodMapWithLines(NeighborhoodMap,OnlyLines):
+    def __init__(self,TMG,name = "neighborhood map"):
+        super(NeighborhoodMap,self).__init__(TMG,name = name)
+        self.lvl=3
+        
+    def set_view(self):
+        super(NeighborhoodMapWithLines,self).set_view()
+        
+    def plot(self,Vcellmap = None):
+        super(NeighborhoodMapWithLines,self).plot(Vcellmap)
+        
+                
         
 class PolygonColorByType(View):
     """
@@ -656,17 +654,6 @@
             ax.set_xticks([])
             ax.set_yticks([])
             
-<<<<<<< HEAD
-            # fig = plt.figure(figsize = self.figsize)
-            # regiontypes = self.TMG.Layers[self.lvl].Type
-            # _,cnt = np.unique(regiontypes,return_counts = True)
-            # cnt = cnt/max(cnt)*200
-            # self.figs.append(fig)
-            # plt.scatter(x = self.xy[:,0],y = self.xy[:,1],c=self.clr,s = cnt)
-            # plt.xticks([], [])
-            # plt.yticks([], [])
-            
-=======
             fig = plt.figure(figsize = self.figsize)
             regiontypes = self.TMG.Layers[self.lvl].Type
             _,cnt = np.unique(regiontypes,return_counts = True)
@@ -711,4 +698,3 @@
         plt.imshow(self.mask, cmap=self.cm)
         plt.xticks([], [])
         plt.yticks([], [])
->>>>>>> 7fca88a3
